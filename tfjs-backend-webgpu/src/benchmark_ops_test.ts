/**
 * @license
 * Copyright 2019 Google LLC. All Rights Reserved.
 * Licensed under the Apache License, Version 2.0 (the "License");
 * you may not use this file except in compliance with the License.
 * You may obtain a copy of the License at
 *
 * http://www.apache.org/licenses/LICENSE-2.0
 *
 * Unless required by applicable law or agreed to in writing, software
 * distributed under the License is distributed on an "AS IS" BASIS,
 * WITHOUT WARRANTIES OR CONDITIONS OF ANY KIND, either express or implied.
 * See the License for the specific language governing permissions and
 * limitations under the License.
 * =============================================================================
 */

import * as posenet from '@tensorflow-models/posenet';
import * as tf from '@tensorflow/tfjs-core';

import {benchmarkAndLog, describeWebGPU} from './test_util';

const getInputInfo = (inputs: tf.Tensor[]) => {
  const shapes = inputs.map(input => input.shape);
  let info = '';
  for (let i = 0; i < shapes.length; i++) {
    info += ` [${shapes[i].join(',')}]`;
  }
  return info;
};

describeWebGPU('Ops benchmarks', () => {
  beforeEach(() => {
    tf.setBackend('webgl');
    jasmine.DEFAULT_TIMEOUT_INTERVAL = 999999999;
  });

  fit('argMax', async () => {
    const doTest = async (axis: number) => {
      const a = tf.randomNormal([100, 100, 100]);

      await benchmarkAndLog(`argMax axis=${axis}${getInputInfo([a])}`, () => {
        return tf.argMax(a, axis);
      });
    };

    await doTest(0);
    tf.setBackend('webgl');
    await doTest(1);
    tf.setBackend('webgl');
    await doTest(2);
  });

  fit('matMul', async () => {
    const a = tf.randomNormal([500, 500]);
    const b = tf.randomNormal([500, 500]);

    await benchmarkAndLog(
        `matMul${getInputInfo([a, b])}`, () => tf.matMul(a, b));
  });

  fit('add', async () => {
    const a = tf.randomNormal([1, 65, 65, 256]);
    const b = tf.randomNormal([1, 65, 65, 256]);

    await benchmarkAndLog(`add${getInputInfo([a, b])}`, () => tf.add(a, b));
  });

  fit('add', async () => {
    const a = tf.randomNormal([1, 129, 129, 64]);
    const b = tf.randomNormal([64]);

    await benchmarkAndLog(`add${getInputInfo([a, b])}`, () => tf.add(a, b));
  });

  fit('conv2d', async () => {
    const a = tf.randomNormal<tf.Rank.R4>([1, 128, 128, 4]);
    const b = tf.randomNormal<tf.Rank.R4>([25, 25, 4, 4]);

    await benchmarkAndLog(
        `conv2d${getInputInfo([a, b])}`, () => tf.conv2d(a, b, 1, 'same'));
  });

  fit('conv2d', async () => {
    const a = tf.randomNormal<tf.Rank.R4>([1, 263, 263, 3]);
    const b = tf.randomNormal<tf.Rank.R4>([7, 7, 3, 64]);

    await benchmarkAndLog(
        `conv2d${getInputInfo([a, b])}`, () => tf.conv2d(a, b, 1, 'same'));
  });

<<<<<<< HEAD
  fit('relu', async () => {
    const a = tf.randomNormal([1, 129, 129, 64]);
=======
  it('maxPool with filter size = 1', async () => {
    const y = tf.randomNormal<tf.Rank.R4>([1, 57, 57, 256]);
    const z = tf.randomNormal<tf.Rank.R4>([1, 29, 29, 512]);
    await time(() => tf.maxPool(y, 1, 2, 'same'), null, true, 10, 10);
    await time(() => tf.maxPool(z, 1, 2, 'same'), null, true, 10, 10);
  });

  it('maxPool', async () => {
    const x = tf.randomNormal<tf.Rank.R4>([1, 131, 131, 64]);
>>>>>>> 86e8df39

    await benchmarkAndLog(`relu${getInputInfo([a])}`, () => tf.relu(a));
  });

  fit('pad', async () => {
    const a = tf.randomNormal([1, 129, 129, 64]);

    await benchmarkAndLog(
        `pad${getInputInfo([a])}`,
        () => tf.pad(a, [[0, 1], [0, 1], [0, 1], [0, 1]]));
  });

  fit('maxpool', async () => {
    const a = tf.randomNormal<tf.Rank.R4>([1, 131, 131, 64]);

    await benchmarkAndLog(
        `maxPool${getInputInfo([a])}`, () => tf.maxPool(a, 2, 1, 'same'));
  });

  fit('maxpool', async () => {
    const a = tf.randomNormal<tf.Rank.R4>([1, 65, 65, 256]);

    await benchmarkAndLog(
        `maxPool${getInputInfo([a])}`, () => tf.maxPool(a, 2, 1, 'same'));
  });

  fit('posenet_resnet', async () => {
    const posenetModel = await posenet.load({
      architecture: 'ResNet50',
      outputStride: 32,
      inputResolution: 257,
      quantBytes: 2
    });
    const image = tf.zeros([257, 257, 3]) as tf.Tensor3D;

    await benchmarkAndLog('posenet_resnet', async () => {
      const pose = await posenetModel.estimateSinglePose(image);
      return pose;
    }, null, false, 10);
  }, 100000000000000000);

  fit('posenet_mobilenet', async () => {
    const posenetModel = await posenet.load({
      architecture: 'MobileNetV1',
      outputStride: 16,
      inputResolution: 257,
      quantBytes: 4
    });
    const image = tf.zeros([257, 257, 3]) as tf.Tensor3D;

    await benchmarkAndLog('posenet_mobilenet', async () => {
      const pose = await posenetModel.estimateSinglePose(image);
      return pose;
    }, null, false, 10);
  }, 100000000000000000);

  afterAll(() => {
    console.log('DONE');

    function download(filename: string, text: string) {
      const element = document.createElement('a');
      element.setAttribute(
          'href', 'data:text/plain;charset=utf-8,' + encodeURIComponent(text));
      element.setAttribute('download', filename);

      element.style.display = 'none';
      document.body.appendChild(element);

      element.click();

      document.body.removeChild(element);
    }

    // Start file download.
    const dateObj = new Date();
    let date = dateObj.getDate().toString();
    if (date.length === 1) {
      date = `0${date}`;
    }

    download(
        `${('0' + ((dateObj.getMonth() + 1).toString())).slice(-2)}_${date}_${
            dateObj.getFullYear()}.json`,
        JSON.stringify(window.records));
  });

  // fit('depthwiseconv2d', async () => {
  //   const x = tf.randomNormal<tf.Rank.R4>([1, 128, 128, 1]);
  //   const w = tf.tensor4d(
  //       [0.303873, 0.229223, 0.144333, 0.803373],
  //       [2, 2, 1, 1],
  //   );

  //   await time(() => tf.depthwiseConv2d(x, w, 1, 'valid'));
  // });

  // fit('maxPool', async () => {
  //   const x = tf.randomNormal<tf.Rank.R4>([1, 131, 131, 64]);

  //   await time(() => tf.maxPool(x, 2, 1, 'same'));
  // });

  // it('concat', async () => {
  //   const a = tf.randomNormal([500, 500]);
  //   const b = tf.randomNormal([500, 500]);

  //   await time(() => tf.concat([a, b], 1));
  // });

  // it('resizeBilinear', async () => {
  //   const input = tf.randomNormal<tf.Rank.R3>([128, 128, 4]);

  //   await time(() => input.resizeBilinear([256, 256], false));
  // });

  // it('clip', async () => {
  //   const a = tf.randomNormal([1, 65, 65, 256]);

  //   await time(() => tf.clipByValue(a, 0.1, 0.9));
  // });

  // it('prelu', async () => {
  //   const x = tf.randomNormal([500]);
  //   const a = tf.randomNormal([500]);

  //   await time(() => tf.prelu(x, a), null, false, 50, 50);
  // });
  // it('slice', async () => {
  //   const a = tf.randomNormal<tf.Rank.R1>([500]);

  //   await time(() => tf.slice1d(a, 2, 498), null, false, 50, 50);
  // });
});<|MERGE_RESOLUTION|>--- conflicted
+++ resolved
@@ -89,21 +89,8 @@
         `conv2d${getInputInfo([a, b])}`, () => tf.conv2d(a, b, 1, 'same'));
   });
 
-<<<<<<< HEAD
   fit('relu', async () => {
     const a = tf.randomNormal([1, 129, 129, 64]);
-=======
-  it('maxPool with filter size = 1', async () => {
-    const y = tf.randomNormal<tf.Rank.R4>([1, 57, 57, 256]);
-    const z = tf.randomNormal<tf.Rank.R4>([1, 29, 29, 512]);
-    await time(() => tf.maxPool(y, 1, 2, 'same'), null, true, 10, 10);
-    await time(() => tf.maxPool(z, 1, 2, 'same'), null, true, 10, 10);
-  });
-
-  it('maxPool', async () => {
-    const x = tf.randomNormal<tf.Rank.R4>([1, 131, 131, 64]);
->>>>>>> 86e8df39
-
     await benchmarkAndLog(`relu${getInputInfo([a])}`, () => tf.relu(a));
   });
 
@@ -113,6 +100,18 @@
     await benchmarkAndLog(
         `pad${getInputInfo([a])}`,
         () => tf.pad(a, [[0, 1], [0, 1], [0, 1], [0, 1]]));
+  });
+
+  fit('maxpool', async () => {
+    const y = tf.randomNormal<tf.Rank.R4>([1, 57, 57, 256]);
+    await benchmarkAndLog(
+        `maxPool${getInputInfo([y])}`, () => tf.maxPool(y, 1, 2, 'same'));
+  });
+
+  fit('maxpool', async () => {
+    const z = tf.randomNormal<tf.Rank.R4>([1, 29, 29, 512]);
+    await benchmarkAndLog(
+        `maxPool${getInputInfo([z])}`, () => tf.maxPool(z, 1, 2, 'same'));
   });
 
   fit('maxpool', async () => {
