/**
 * @license
 * Copyright 2019 Google LLC. All Rights Reserved.
 * Licensed under the Apache License, Version 2.0 (the "License");
 * you may not use this file except in compliance with the License.
 * You may obtain a copy of the License at
 *
 * http://www.apache.org/licenses/LICENSE-2.0
 *
 * Unless required by applicable law or agreed to in writing, software
 * distributed under the License is distributed on an "AS IS" BASIS,
 * WITHOUT WARRANTIES OR CONDITIONS OF ANY KIND, either express or implied.
 * See the License for the specific language governing permissions and
 * limitations under the License.
 * =============================================================================
 */

import * as posenet from '@tensorflow-models/posenet';
import * as tf from '@tensorflow/tfjs-core';

import {benchmarkAndLog, describeWebGPU} from './test_util';

const getInputInfo = (inputs: tf.Tensor[]) => {
  const shapes = inputs.map(input => input.shape);
  let info = '';
  for (let i = 0; i < shapes.length; i++) {
    info += ` [${shapes[i].join(',')}]`;
  }
  return info;
};

describeWebGPU('Ops benchmarks', () => {
  beforeEach(() => {
    tf.setBackend('webgl');
    jasmine.DEFAULT_TIMEOUT_INTERVAL = 999999999;
  });

  fit('argMax', async () => {
    const doTest = async (axis: number) => {
      const a = tf.randomNormal([100, 100, 100]);

      await benchmarkAndLog(`argMax axis=${axis}${getInputInfo([a])}`, () => {
        return tf.argMax(a, axis);
      });
    };

    await doTest(0);
    tf.setBackend('webgl');
    await doTest(1);
    tf.setBackend('webgl');
    await doTest(2);
  });

  fit('matMul', async () => {
    const a = tf.randomNormal([500, 500]);
    const b = tf.randomNormal([500, 500]);

    await benchmarkAndLog(
        `matMul${getInputInfo([a, b])}`, () => tf.matMul(a, b));
  });

  fit('add', async () => {
    const a = tf.randomNormal([1, 65, 65, 256]);
    const b = tf.randomNormal([1, 65, 65, 256]);

    await benchmarkAndLog(`add${getInputInfo([a, b])}`, () => tf.add(a, b));
  });

  fit('add', async () => {
    const a = tf.randomNormal([1, 129, 129, 64]);
    const b = tf.randomNormal([64]);

    await benchmarkAndLog(`add${getInputInfo([a, b])}`, () => tf.add(a, b));
  });

<<<<<<< HEAD
  fit('conv2d', async () => {
    const a = tf.randomNormal<tf.Rank.R4>([1, 263, 263, 3]);
    const b = tf.randomNormal<tf.Rank.R4>([7, 7, 3, 64]);
=======
  it('matMul - dispatch 1', async () => {
    const a = tf.randomNormal([16, 2048]);
    const b = tf.randomNormal([2048, 16]);

    await time(() => tf.matMul(a, b));
  });

  it('add', async () => {
    const a = tf.randomNormal([1, 65, 65, 256]);
    const b = tf.randomNormal([1, 65, 65, 256]);
>>>>>>> 13d849c5

    await benchmarkAndLog(
        `conv2d${getInputInfo([a, b])}`, () => tf.conv2d(a, b, 1, 'same'));
  });

  fit('conv2d', async () => {
    const a = tf.randomNormal<tf.Rank.R4>([1, 8, 8, 2048]);
    const b = tf.randomNormal<tf.Rank.R4>([1, 1, 2048, 32]);

    await benchmarkAndLog(
        `conv2d${getInputInfo([a, b])}`, () => tf.conv2d(a, b, 1, 'same'));
  });

  fit('relu', async () => {
    const a = tf.randomNormal([1, 129, 129, 64]);
    await benchmarkAndLog(`relu${getInputInfo([a])}`, () => tf.relu(a));
  });

  fit('pad', async () => {
    const a = tf.randomNormal([1, 15, 15, 256]);

    await benchmarkAndLog(
        `pad${getInputInfo([a])}`,
        () => tf.pad(a, [[0, 0], [1, 1], [1, 1], [0, 0]]));
  });

  fit('pad', async () => {
    const a = tf.randomNormal([1, 129, 129, 64]);

    await benchmarkAndLog(
        `pad${getInputInfo([a])}`,
        () => tf.pad(a, [[0, 1], [0, 1], [0, 1], [0, 1]]));
  });

  fit('maxpool', async () => {
    const y = tf.randomNormal<tf.Rank.R4>([1, 57, 57, 256]);
    await benchmarkAndLog(
        `maxPool${getInputInfo([y])}`, () => tf.maxPool(y, 1, 2, 'same'));
  });

  fit('maxpool', async () => {
    const z = tf.randomNormal<tf.Rank.R4>([1, 29, 29, 512]);
    await benchmarkAndLog(
        `maxPool${getInputInfo([z])}`, () => tf.maxPool(z, 1, 2, 'same'));
  });

  fit('maxpool', async () => {
    const a = tf.randomNormal<tf.Rank.R4>([1, 131, 131, 64]);

    await benchmarkAndLog(
        `maxPool${getInputInfo([a])}`, () => tf.maxPool(a, 2, 1, 'same'));
  });

  fit('maxpool', async () => {
    const a = tf.randomNormal<tf.Rank.R4>([1, 65, 65, 256]);

    await benchmarkAndLog(
        `maxPool${getInputInfo([a])}`, () => tf.maxPool(a, 2, 1, 'same'));
  });

  fit('posenet_resnet', async () => {
    const posenetModel = await posenet.load({
      architecture: 'ResNet50',
      outputStride: 32,
      inputResolution: 257,
      quantBytes: 2
    });
    const image = tf.zeros([257, 257, 3]) as tf.Tensor3D;

    await benchmarkAndLog('posenet_resnet', async () => {
      const pose = await posenetModel.estimateSinglePose(image);
      return pose;
    }, null, false, 10, 1);
  }, 100000000000000000);

  fit('posenet_mobilenet', async () => {
    const posenetModel = await posenet.load({
      architecture: 'MobileNetV1',
      outputStride: 16,
      inputResolution: 257,
      quantBytes: 4
    });
    const image = tf.zeros([257, 257, 3]) as tf.Tensor3D;

    await benchmarkAndLog('posenet_mobilenet', async () => {
      const pose = await posenetModel.estimateSinglePose(image);
      return pose;
    }, null, false, 10, 1);
  }, 100000000000000000);

  afterAll(() => {
    console.log('DONE');

    function download(filename: string, text: string) {
      const element = document.createElement('a');
      element.setAttribute(
          'href', 'data:text/plain;charset=utf-8,' + encodeURIComponent(text));
      element.setAttribute('download', filename);

      element.style.display = 'none';
      document.body.appendChild(element);

      element.click();

      document.body.removeChild(element);
    }

    // Start file download.
    const dateObj = new Date();
    let date = dateObj.getDate().toString();
    if (date.length === 1) {
      date = `0${date}`;
    }

    download(
        `${('0' + ((dateObj.getMonth() + 1).toString())).slice(-2)}_${date}_${
            dateObj.getFullYear()}.json`,
        JSON.stringify(window.records));
  });
});<|MERGE_RESOLUTION|>--- conflicted
+++ resolved
@@ -73,22 +73,17 @@
     await benchmarkAndLog(`add${getInputInfo([a, b])}`, () => tf.add(a, b));
   });
 
-<<<<<<< HEAD
+  fit('matMul - dispatch 1', async () => {
+    const a = tf.randomNormal([16, 2048]);
+    const b = tf.randomNormal([2048, 16]);
+
+    await benchmarkAndLog(
+        `matMulDispatch1${getInputInfo([a, b])}`, () => tf.matMul(a, b));
+  });
+
   fit('conv2d', async () => {
     const a = tf.randomNormal<tf.Rank.R4>([1, 263, 263, 3]);
     const b = tf.randomNormal<tf.Rank.R4>([7, 7, 3, 64]);
-=======
-  it('matMul - dispatch 1', async () => {
-    const a = tf.randomNormal([16, 2048]);
-    const b = tf.randomNormal([2048, 16]);
-
-    await time(() => tf.matMul(a, b));
-  });
-
-  it('add', async () => {
-    const a = tf.randomNormal([1, 65, 65, 256]);
-    const b = tf.randomNormal([1, 65, 65, 256]);
->>>>>>> 13d849c5
 
     await benchmarkAndLog(
         `conv2d${getInputInfo([a, b])}`, () => tf.conv2d(a, b, 1, 'same'));
